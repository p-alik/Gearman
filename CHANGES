--- conflicted
+++ resolved
@@ -1,25 +1,13 @@
-<<<<<<< HEAD
-1.12.007 (2016-05-20)
-     -- more tests only with AUTHOR_TESTING
-     -- rename Base.pm to Object.pm (no permissions for Base.pm)
-=======
 1.12.008 (2016-06-03)
      -- rename Gearman::Base back to Geamrman::Object because Gearman-Client-Async depends on it
 
 1.12.007 (2016-05-20)
      -- more tests only with AUTHOR_TESTING
->>>>>>> 4741fd1a
 
 1.12.006 (2016-05-19)
      -- tests refactoring
      -- execute some tests only if AUTHOR_TESTING env is defined
 
-<<<<<<< HEAD
-=======
-1.12.005 (2016-05-06)
-     -- rm META.*
-
->>>>>>> 4741fd1a
 1.12.005 (2016-05-06)
      -- rm META.*
 

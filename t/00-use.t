use strict;
use warnings;
use Test::More;

my @mn = qw/
    Gearman::Client
    Gearman::Job
    Gearman::JobStatus
    Gearman::Object
    Gearman::ResponseParser
    Gearman::Task
    Gearman::Taskset
    Gearman::Util
    Gearman::Worker
    /;

<<<<<<< HEAD
my $v = '1.13.001';


foreach my $n (@mn) {
    use_ok($n);
    my $_v = eval '$' . $n . '::VERSION';

    # diag("Testing $n $v, Perl $], $^X");
    is($_v, $v, "$n version is $v");
} ## end foreach my $n (@mn)

done_testing;
=======
use_ok('Gearman::Objects');
use_ok('Gearman::Client');
use_ok('Gearman::JobStatus');
use_ok('Gearman::ResponseParser');
use_ok('Gearman::Task');
use_ok('Gearman::Taskset');
use_ok('Gearman::Worker');
use_ok('Gearman::Util');
>>>>>>> f4ae2609
<|MERGE_RESOLUTION|>--- conflicted
+++ resolved
@@ -6,7 +6,7 @@
     Gearman::Client
     Gearman::Job
     Gearman::JobStatus
-    Gearman::Object
+    Gearman::Objects
     Gearman::ResponseParser
     Gearman::Task
     Gearman::Taskset
@@ -14,7 +14,6 @@
     Gearman::Worker
     /;
 
-<<<<<<< HEAD
 my $v = '1.13.001';
 
 
@@ -27,13 +26,3 @@
 } ## end foreach my $n (@mn)
 
 done_testing;
-=======
-use_ok('Gearman::Objects');
-use_ok('Gearman::Client');
-use_ok('Gearman::JobStatus');
-use_ok('Gearman::ResponseParser');
-use_ok('Gearman::Task');
-use_ok('Gearman::Taskset');
-use_ok('Gearman::Worker');
-use_ok('Gearman::Util');
->>>>>>> f4ae2609

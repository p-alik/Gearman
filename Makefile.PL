use 5.008;
use strict;
use warnings;

use ExtUtils::MakeMaker;

# See lib/ExtUtils/MakeMaker.pm for details of how to influence
# the contents of the Makefile that is written.
WriteMakefile(
    NAME   => "Gearman",
    AUTHOR => 'Brad Fitzpatrick <brad@danga.com>',
    ABSTRACT =>
        "Client and worker libraries for gearman job dispatch dispatch. Server is in separate package.",
    VERSION_FROM   => "lib/Gearman/Client.pm",
    BUILD_REQUIRES => {
        "version"          => 0,
        "File::Which"      => 0,
        "IO::Socket::INET" => 0,
<<<<<<< HEAD
        "IO::Socket::SSL"  => 0,
=======
        "Perl::OSType"     => 0,
        "Proc::Guard"      => "0.07",
>>>>>>> 27aaf3f7
        "Storable"         => 0,
        "Test::Exception"  => 0,
        "Test::More"       => 0,
        "Test::Timer"      => 0,
        "Test::TCP"        => "2.17",
    },
    PREREQ_PM => {
        "version"          => 0,
        "Carp"             => 0,
        "POSIX"            => 0,
        "IO::Handle"       => 0,
        "IO::Socket::INET" => 0,
        "IO::Socket::SSL"  => 0,
        "Scalar::Util"     => 0,
        "Socket"           => 0,
        "Storable"         => 1,
        "String::CRC32"    => 0,
        "Time::HiRes"      => 0,    # Usually core now
        "fields"           => 0,
    },
    META_MERGE => {
        'meta-spec' => { version => 2 },
        resources   => {
            repository => {
                type => 'git',
                url  => 'https://github.com/p-alik/perl-Gearman.git',
                web  => 'https://github.com/p-alik/perl-Gearman',
            },
        },
    },
);

1;<|MERGE_RESOLUTION|>--- conflicted
+++ resolved
@@ -16,12 +16,9 @@
         "version"          => 0,
         "File::Which"      => 0,
         "IO::Socket::INET" => 0,
-<<<<<<< HEAD
         "IO::Socket::SSL"  => 0,
-=======
         "Perl::OSType"     => 0,
         "Proc::Guard"      => "0.07",
->>>>>>> 27aaf3f7
         "Storable"         => 0,
         "Test::Exception"  => 0,
         "Test::More"       => 0,
